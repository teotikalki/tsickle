--- conflicted
+++ resolved
@@ -745,11 +745,7 @@
         // In that case we want to emit Object<string, number>.
         let indexSig: ts.IndexSignatureDeclaration = null;
         for (let member of typeLiteral.members) {
-<<<<<<< HEAD
-          if (member.kind == ts.SyntaxKind.IndexSignature) {
-=======
           if (member.kind === ts.SyntaxKind.IndexSignature) {
->>>>>>> d0d3de88
             indexSig = <ts.IndexSignatureDeclaration>member;
             break;
           }
